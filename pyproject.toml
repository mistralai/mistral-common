[tool.poetry]
name = "mistral_common"
<<<<<<< HEAD
version = "1.5.3"
=======
version = "1.5.2"
>>>>>>> ea848275
description = ""
authors = ["bam4d <bam4d@mistral.ai>"]
readme = "README.md"
packages = [{ include = "mistral_common", from = "src" }]

[tool.ruff]
lint.select = ["E", "F", "W", "Q", "I"]
lint.ignore = ["E203"]
lint.fixable = ["ALL"]
lint.unfixable = []
line-length = 120
exclude = ["docs", "build"]

[tool.mypy]
disallow_untyped_defs = true
show_error_codes = true
no_implicit_optional = true
warn_return_any = true
warn_unused_ignores = true
exclude = ["docs", "tools", "build"]

[[tool.mypy.overrides]]
module = ["sentencepiece.*", "cv2", "cv2.*"]
ignore_missing_imports = true


[tool.poetry.dependencies]
python = "^3.8.10"
pydantic = ">=2.7,<3.0"
jsonschema = ">=4.21.1"
sentencepiece = ">=0.2.0"
typing-extensions = ">=4.11.0"
tiktoken = ">=0.7.0"
pillow = ">=10.3.0"
requests = ">=2.0.0"

numpy = [
  { version = ">=1.22,<1.25", python = "<3.9" },
  { version = ">=1.25", python = ">=3.9" },
]

opencv-python-headless = { version = ">=4.0.0", optional = true }

[tool.poetry.extras]
opencv = ["opencv-python-headless"]

[tool.poetry.group.dev.dependencies]
types-jsonschema = ">=4.21.0.20240118"
types-protobuf = ">=4.24.0.20240129"
mypy-protobuf = ">=3.5.0"
pytest = ">=7.4.4"
ruff = "^0.2.2"
mypy = ">=1.8.0"
pytest-cov = ">=4.1.0"
diff-cover = ">=8.0.3"
types-Pillow = ">=10.2.0"
types-requests = ">=2.32"

coverage = { extras = ["toml"], version = ">=7.4.4" }

[build-system]
requires = ["poetry-core"]
build-backend = "poetry.core.masonry.api"

[tool.pytest.ini_options]
testpaths = ["./tests"]

[tool.coverage.run]
omit = ["tests", "*src/mistral_common/data*"]

[tool.coverage.report]
skip_covered = true<|MERGE_RESOLUTION|>--- conflicted
+++ resolved
@@ -1,10 +1,6 @@
 [tool.poetry]
 name = "mistral_common"
-<<<<<<< HEAD
 version = "1.5.3"
-=======
-version = "1.5.2"
->>>>>>> ea848275
 description = ""
 authors = ["bam4d <bam4d@mistral.ai>"]
 readme = "README.md"
@@ -33,37 +29,37 @@
 
 [tool.poetry.dependencies]
 python = "^3.8.10"
-pydantic = ">=2.7,<3.0"
-jsonschema = ">=4.21.1"
-sentencepiece = ">=0.2.0"
-typing-extensions = ">=4.11.0"
-tiktoken = ">=0.7.0"
-pillow = ">=10.3.0"
-requests = ">=2.0.0"
+pydantic = "^2.7,<3.0"
+jsonschema = "^4.21.1"
+sentencepiece = "0.2.0"
+typing-extensions = "^4.11.0"
+tiktoken = "^0.7.0"
+pillow = "^10.3.0"
+requests = "^2.0.0"
 
 numpy = [
   { version = ">=1.22,<1.25", python = "<3.9" },
   { version = ">=1.25", python = ">=3.9" },
 ]
 
-opencv-python-headless = { version = ">=4.0.0", optional = true }
+opencv-python-headless = { version = "^4.0.0", optional = true }
 
 [tool.poetry.extras]
 opencv = ["opencv-python-headless"]
 
 [tool.poetry.group.dev.dependencies]
-types-jsonschema = ">=4.21.0.20240118"
-types-protobuf = ">=4.24.0.20240129"
-mypy-protobuf = ">=3.5.0"
-pytest = ">=7.4.4"
+types-jsonschema = "4.21.0.20240118"
+types-protobuf = "4.24.0.20240129"
+mypy-protobuf = "^3.5.0"
+pytest = "7.4.4"
 ruff = "^0.2.2"
-mypy = ">=1.8.0"
-pytest-cov = ">=4.1.0"
-diff-cover = ">=8.0.3"
-types-Pillow = ">=10.2.0"
-types-requests = ">=2.32"
+mypy = "^1.8.0"
+pytest-cov = "^4.1.0"
+diff-cover = "^8.0.3"
+types-Pillow = "^10.2.0"
+types-requests = "^2.32"
 
-coverage = { extras = ["toml"], version = ">=7.4.4" }
+coverage = { extras = ["toml"], version = "^7.4.4" }
 
 [build-system]
 requires = ["poetry-core"]
