import json
from typing import List

import pytest
from PIL import Image

from mistral_common.exceptions import (
    InvalidAssistantMessageException,
    InvalidMessageStructureException,
    TokenizerException,
)
from mistral_common.protocol.instruct.messages import (
    AssistantMessage,
    ChatMessage,
    ImageChunk,
    SystemMessage,
    TextChunk,
    ToolMessage,
    UserMessage,
)
from mistral_common.protocol.instruct.normalize import InstructRequestNormalizerV7
from mistral_common.protocol.instruct.request import ChatCompletionRequest
from mistral_common.protocol.instruct.tool_calls import Function, FunctionCall, Tool, ToolCall
from mistral_common.protocol.instruct.validator import (
    MistralRequestValidatorV5,
    ValidationMode,
)
from mistral_common.tokens.tokenizers.base import InstructRequest, TokenizerVersion
from mistral_common.tokens.tokenizers.image import ImageEncoder
from mistral_common.tokens.tokenizers.instruct import InstructTokenizerV7
from mistral_common.tokens.tokenizers.mistral import MistralTokenizer
<<<<<<< HEAD
from mistral_common.tokens.tokenizers.image import ImageEncoder
=======
>>>>>>> 26a6bb3a
from mistral_common.tokens.tokenizers.tekken import Tekkenizer
from tests.test_tekken import _quick_vocab


@pytest.fixture(scope="session")
def tekkenizer() -> InstructTokenizerV7:
    tokenizer = Tekkenizer(
        _quick_vocab([b"a", b"b", b"c", b"f", b"de"]),
        list(Tekkenizer.DEPRECATED_SPECIAL_TOKENS),
        pattern=r".+",  # single token, whole string
        vocab_size=256 + 100,
        num_special_tokens=100,
        version=TokenizerVersion.v7,
    )
    return InstructTokenizerV7(tokenizer)


@pytest.fixture(scope="session")
def spm_tokenizer() -> InstructTokenizerV7:
    tokenizer = MistralTokenizer.v7(is_mm=True).instruct_tokenizer
    image_encoder = tokenizer.image_encoder
    assert isinstance(image_encoder, ImageEncoder)
    # hardcode image_patch_size = 2 for easier checks
<<<<<<< HEAD
    mm_encoder.image_config.image_patch_size = 2
=======
    image_encoder.image_config.image_patch_size = 2
>>>>>>> 26a6bb3a
    return tokenizer  # type: ignore


def test_tokenize_assistant_message(spm_tokenizer: InstructTokenizerV7) -> None:
    tokenized = spm_tokenizer.encode_instruct(
        InstructRequest(
            messages=[
                UserMessage(
                    content=[
                        TextChunk(
                            text="a",
                        ),
                        ImageChunk(image=Image.new("RGB", (4, 4), "red")),
                    ]
                ),
                AssistantMessage(content="b"),
                ToolMessage(tool_call_id="b", content="f"),
            ],
        )
    )
    _im = 10
    _im_break = 14
    _im_end = 15
    img_tokens = [_im, _im, _im_break, _im, _im, _im_end]
    assert tokenized.tokens == [
        1,  # bos
        3,  # begin_inst
        *img_tokens,
        1032,  # a
        4,  # end_inst
        1055,  # b
        2,  # eos
        8,  # [TOOL_RESULTS]
        1055,  # tool_call_id b
        18,  # [TOOL_CONTENT]
        1053,  # f
        9,  # [/TOOL_RESULTS]
    ]
    assert (
        tokenized.text
        == "<s>[INST][IMG][IMG][IMG_BREAK][IMG][IMG][IMG_END]▁a[/INST]▁b</s>[TOOL_RESULTS]▁b[TOOL_CONTENT]▁f[/TOOL_RESULTS]"  # noqa
    )


def test_tokenize_assistant_message_continue_final_message(spm_tokenizer: InstructTokenizerV7) -> None:
    tokenized = spm_tokenizer.encode_instruct(
        InstructRequest(
            messages=[
                UserMessage(
                    content=[
                        TextChunk(
                            text="a",
                        ),
                        ImageChunk(image=Image.new("RGB", (4, 4), "red")),
                    ]
                ),
                AssistantMessage(content="b"),
            ],
            continue_final_message=True,
        )
    )
    _im = 10
    _im_break = 14
    _im_end = 15
    img_tokens = [_im, _im, _im_break, _im, _im, _im_end]
    assert tokenized.tokens == [
        1,  # bos
        3,  # begin_inst
        *img_tokens,
        1032,  # a
        4,  # end_inst
        1055,  # b
    ]
    assert tokenized.text == "<s>[INST][IMG][IMG][IMG_BREAK][IMG][IMG][IMG_END]▁a[/INST]▁b"

    with pytest.raises(
        InvalidMessageStructureException, match="Cannot continue final message if it is not an assistant message"
    ):
        spm_tokenizer.encode_instruct(
            InstructRequest(
                messages=[
                    UserMessage(
                        content=[
                            TextChunk(
                                text="a",
                            ),
                            ImageChunk(image=Image.new("RGB", (4, 4), "red")),
                        ]
                    ),
                ],
                continue_final_message=True,
            )
        )

    with pytest.raises(
        InvalidAssistantMessageException,
        match="`continue_message` is only supported for assistant messages that have `prefix=False`.",
    ):
        spm_tokenizer.encode_assistant_message(
            AssistantMessage(
                content='"blabla"',
                prefix=True,
            ),
            is_before_last_user_message=False,
            continue_message=True,
        )


@pytest.mark.parametrize(
    "messages, expected_text",
    [
        (
            [
                SystemMessage(content="a"),
                UserMessage(content="a"),
                AssistantMessage(
                    content="b",
                    tool_calls=[
                        ToolCall(
                            function=FunctionCall(
                                name="t",
                                arguments=json.dumps(
                                    {
                                        "g": "h",
                                    },
                                    ensure_ascii=False,
                                ),
                            ),
                        ),
                    ],
                ),
            ],
            '<s>[SYSTEM_PROMPT]▁a[/SYSTEM_PROMPT][AVAILABLE_TOOLS]▁[{"type":▁"function",▁"function":▁{"name":▁"t",▁"description":▁"",▁"parameters":▁{"type":▁"object",▁"properties":▁{"g":▁{"type":▁"string"},▁"h":▁{"type":▁"string"}}}}}][/AVAILABLE_TOOLS][INST]▁a[/INST]▁b[TOOL_CALLS]▁[{"name":▁"t",▁"arguments":▁{"g":▁"h"}}]</s>',  # noqa
        ),
        (
            [
                SystemMessage(content="a"),
                UserMessage(content="a"),
                UserMessage(content="c"),
                AssistantMessage(
                    content="b",
                    tool_calls=[
                        ToolCall(
                            function=FunctionCall(
                                name="t",
                                arguments=json.dumps(
                                    {
                                        "g": "h",
                                    },
                                    ensure_ascii=False,
                                ),
                            ),
                        ),
                    ],
                ),
                ToolMessage(content="b", tool_call_id="1234"),
            ],
            '<s>[SYSTEM_PROMPT]▁a[/SYSTEM_PROMPT][INST]▁a[/INST][AVAILABLE_TOOLS]▁[{"type":▁"function",▁"function":▁{"name":▁"t",▁"description":▁"",▁"parameters":▁{"type":▁"object",▁"properties":▁{"g":▁{"type":▁"string"},▁"h":▁{"type":▁"string"}}}}}][/AVAILABLE_TOOLS][INST]▁c[/INST]▁b[TOOL_CALLS]▁[{"name":▁"t",▁"arguments":▁{"g":▁"h"}}]</s>[TOOL_RESULTS]▁1234[TOOL_CONTENT]▁b[/TOOL_RESULTS]',  # noqa
        ),
    ],
)
def test_encode_spm(spm_tokenizer: InstructTokenizerV7, messages: List[ChatMessage], expected_text: str) -> None:
    tokenized = spm_tokenizer.encode_instruct(
        InstructRequest(
            available_tools=[
                Tool(
                    function=Function(
                        name="t",
                        parameters={
                            "type": "object",
                            "properties": {
                                "g": {"type": "string"},
                                "h": {"type": "string"},
                            },
                        },
                    )
                ),
            ],
            messages=messages,
        )
    )

    assert tokenized.text == expected_text, f"{tokenized.text} != {expected_text}"


def test_encode_chat_completion() -> None:
    tokenizer = MistralTokenizer.v7(is_mm=True)

    request: ChatCompletionRequest = ChatCompletionRequest(
        tools=[
            Tool(
                function=Function(
                    name="t",
                    parameters={
                        "type": "object",
                        "properties": {
                            "g": {"type": "string"},
                            "h": {"type": "string"},
                        },
                    },
                )
            ),
        ],
        messages=[
            SystemMessage(content="a"),
            UserMessage(
                content=[
                    TextChunk(
                        text="a",
                    ),
                    ImageChunk(image=Image.new("RGB", (4, 4), "red")),
                ]
            ),
            AssistantMessage(content="b"),
            ToolMessage(tool_call_id="123456789", content="f"),
        ],
    )

    encoded = tokenizer.encode_chat_completion(request)

    assert len(encoded.images) == 1
    assert encoded.images[0].shape == (3, 16, 16)
    assert (
        encoded.text
        == '<s>[SYSTEM_PROMPT]▁a[/SYSTEM_PROMPT][AVAILABLE_TOOLS]▁[{"type":▁"function",▁"function":▁{"name":▁"t",▁"description":▁"",▁"parameters":▁{"type":▁"object",▁"properties":▁{"g":▁{"type":▁"string"},▁"h":▁{"type":▁"string"}}}}}][/AVAILABLE_TOOLS][INST][IMG][IMG_END]▁a[/INST]▁b</s>[TOOL_RESULTS]▁123456789[TOOL_CONTENT]▁f[/TOOL_RESULTS]'  # noqa
    )


@pytest.mark.parametrize(
    "messages,truncated_text",
    [
        # max_tokens is always set to truncate at 15 tokens
        pytest.param(
            # with the system prompts, only one user message fits, keep the last one
            [
                SystemMessage(content="a"),
                UserMessage(content="c"),
                UserMessage(content="c"),
                SystemMessage(content="a"),
                UserMessage(content="bbbbbbb"),
            ],
            "<s>[SYSTEM_PROMPT]a[/SYSTEM_PROMPT][SYSTEM_PROMPT]a[/SYSTEM_PROMPT][INST]bbbbbbb[/INST]",
            id="keep_sys_and_last_message",
        ),
        pytest.param(
            # drop the first assistant message - everything else fits
            [
                AssistantMessage(content="c"),
                UserMessage(content="b"),
                UserMessage(content="a"),
                UserMessage(content="aaaaaaa"),
            ],
            "<s>[INST]b[/INST][INST]a[/INST][INST]aaaaaaa[/INST]",
        ),
        pytest.param(
            # the result can start with a non-user message because the input did too
            [
                AssistantMessage(content="c"),
                AssistantMessage(content="b"),
                UserMessage(content="a"),
                UserMessage(content="aaaaaaa"),
            ],
            "<s>b</s>[INST]a[/INST][INST]aaaaaaa[/INST]",
        ),
        pytest.param(
            # drop the first assistant message, then drop user+tool because the go together and both don't fit
            [
                AssistantMessage(content="c"),
                UserMessage(content="c"),
                ToolMessage(content="c", tool_call_id="1234"),
                UserMessage(content="a"),
                AssistantMessage(content="bbbbbbb"),
            ],
            "<s>[INST]a[/INST]bbbbbbb</s>",
            id="drop_by_chunk_1",
        ),
        pytest.param(
            # drop everything but the last message, because the first chunk (3 messages) is too big
            [
                UserMessage(content="c"),
                AssistantMessage(content="c"),
                AssistantMessage(content="c"),
                UserMessage(content="aaaaaaa"),
            ],
            "<s>[INST]aaaaaaa[/INST]",
            id="drop_by_chunk_2",
        ),
        pytest.param(
            [
                SystemMessage(content="a"),
                UserMessage(content="c"),
                AssistantMessage(content="c"),
                UserMessage(content="a"),
                AssistantMessage(content="a"),
                SystemMessage(content="b"),
                UserMessage(content="a"),
            ],
            "<s>[SYSTEM_PROMPT]a[/SYSTEM_PROMPT][INST]a[/INST]a</s>[SYSTEM_PROMPT]b[/SYSTEM_PROMPT][INST]a[/INST]",
            id="full_convo",
        ),
    ],
)
def test_truncation(tekkenizer: InstructTokenizerV7, messages: List[ChatMessage], truncated_text: str) -> None:
    tokenized = tekkenizer.encode_instruct(InstructRequest(messages=messages, truncate_at_max_tokens=15))
    assert tokenized.text == truncated_text, f"{tokenized.text} != {truncated_text}"


@pytest.mark.parametrize(
    "messages",
    [
        [
            # system prompt doesn't fit
            SystemMessage(content="a" * 10),
        ],
        [
            # last user msg doesn't fit
            UserMessage(content="a" * 10),
        ],
    ],
)
def test_truncation_failed(tekkenizer: InstructTokenizerV7, messages: List[ChatMessage]) -> None:
    with pytest.raises(TokenizerException):
        tekkenizer.encode_instruct(InstructRequest(messages=messages, truncate_at_max_tokens=9))


def test_from_model() -> None:
    tokenizer = MistralTokenizer.from_model("ministral-8b-2410", strict=True)
    assert tokenizer.instruct_tokenizer.tokenizer.version == TokenizerVersion.v3
    assert tokenizer.instruct_tokenizer.image_encoder is None

    tokenizer = MistralTokenizer.from_model("mistral-small-2402", strict=True)
    assert tokenizer.instruct_tokenizer.tokenizer.version == TokenizerVersion.v2
    assert tokenizer.instruct_tokenizer.image_encoder is None

    tokenizer = MistralTokenizer.from_model("mistral-small-2409", strict=True)
    assert tokenizer.instruct_tokenizer.tokenizer.version == TokenizerVersion.v3
    assert tokenizer.instruct_tokenizer.image_encoder is None

    tokenizer = MistralTokenizer.from_model("mistral-large-2411", strict=True)
    assert tokenizer.instruct_tokenizer.tokenizer.version == TokenizerVersion.v7
    assert tokenizer.instruct_tokenizer.image_encoder is None

    tokenizer = MistralTokenizer.from_model("pixtral-large-2411", strict=True)
    assert tokenizer.instruct_tokenizer.tokenizer.version == TokenizerVersion.v7
    assert tokenizer.instruct_tokenizer.image_encoder is not None

    tokenizer = MistralTokenizer.from_model("pixtral-12b-2409", strict=True)
    assert tokenizer.instruct_tokenizer.tokenizer.version == TokenizerVersion.v3
    assert tokenizer.instruct_tokenizer.image_encoder is not None

    with pytest.raises(TokenizerException):
        MistralTokenizer.from_model("unknown-model", strict=True)

    with pytest.warns(FutureWarning):
        tokenizer = MistralTokenizer.from_model("ministral-8b-2410", strict=False)
        assert tokenizer.instruct_tokenizer.tokenizer.version == TokenizerVersion.v3
        assert tokenizer.instruct_tokenizer.image_encoder is None

    with pytest.warns(FutureWarning):
        tokenizer = MistralTokenizer.from_model("pixtral", strict=False)
        assert tokenizer.instruct_tokenizer.tokenizer.version == TokenizerVersion.v3
        assert tokenizer.instruct_tokenizer.image_encoder is not None


def test_assistant_tool_call_and_content(tekkenizer: InstructTokenizerV7) -> None:
    request: InstructRequest = InstructRequest(
        available_tools=[
            Tool(function=Function(name="t1", parameters={})),
            Tool(function=Function(name="t2", parameters={})),
        ],
        messages=[
            UserMessage(content="a"),
            AssistantMessage(
                content="b1b2",
                tool_calls=[
                    ToolCall(id="000000000", function=FunctionCall(name="t1", arguments="{}")),
                    ToolCall(id="111111111", function=FunctionCall(name="t2", arguments="{}")),
                ],
            ),
        ],
    )
    tokenized = tekkenizer.encode_instruct(request)
    tokens = tokenized.tokens
    text = tokenized.text

    assert text == (
        '<s>[AVAILABLE_TOOLS][{"type": "function", "function": '
        '{"name": "t1", "description": "", "parameters": {}}}, '
        '{"type": "function", "function": {"name": "t2", "description"'
        ': "", "parameters": {}}}][/AVAILABLE_TOOLS][INST]a[/INST]b1b2[TOOL_CALLS]'
        '[{"name": "t1", "arguments": {}, "id": "000000000"}, {"name": "t2", "arguments": {}'
        ', "id": "111111111"}]</s>'
    )

    # make sure it also works end to end
    tools = request.available_tools
    chat_completion_request = ChatCompletionRequest(
        **request.model_dump(exclude={"system_prompt", "truncate_at_max_tokens", "available_tools"}), tools=tools
    )
    validator = MistralRequestValidatorV5(mode=ValidationMode.finetuning)
    normalizer = InstructRequestNormalizerV7.normalizer()

    mistral_tokenizer = MistralTokenizer(tekkenizer, validator, normalizer)
    tokens_2 = mistral_tokenizer.encode_chat_completion(chat_completion_request)

    assert tokens == tokens_2.tokens<|MERGE_RESOLUTION|>--- conflicted
+++ resolved
@@ -29,10 +29,6 @@
 from mistral_common.tokens.tokenizers.image import ImageEncoder
 from mistral_common.tokens.tokenizers.instruct import InstructTokenizerV7
 from mistral_common.tokens.tokenizers.mistral import MistralTokenizer
-<<<<<<< HEAD
-from mistral_common.tokens.tokenizers.image import ImageEncoder
-=======
->>>>>>> 26a6bb3a
 from mistral_common.tokens.tokenizers.tekken import Tekkenizer
 from tests.test_tekken import _quick_vocab
 
@@ -56,11 +52,7 @@
     image_encoder = tokenizer.image_encoder
     assert isinstance(image_encoder, ImageEncoder)
     # hardcode image_patch_size = 2 for easier checks
-<<<<<<< HEAD
-    mm_encoder.image_config.image_patch_size = 2
-=======
     image_encoder.image_config.image_patch_size = 2
->>>>>>> 26a6bb3a
     return tokenizer  # type: ignore
 
 
